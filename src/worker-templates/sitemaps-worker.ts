--- conflicted
+++ resolved
@@ -4,20 +4,9 @@
     const url = new URL(request.url)
     const responses: { [path: string]: string } = {} // RESPONSES
     // if no sitemap file exists - pass to origin
-<<<<<<< HEAD
-    if (!Object.hasOwn(responses, url.pathname)) return fetch(request);
+    if (!Object.hasOwn(responses, url.pathname)) return fetch(request)
     return new Response(responses[url.pathname], {
-      headers: { "content-type": "application/xml; charset=UTF-8" },
-    });
+      headers: { 'content-type': 'application/xml; charset=UTF-8' },
+    })
   },
-} satisfies ExportedHandler;
-=======
-    if (responses[url.pathname]) {
-      return new Response(responses[url.pathname], {
-        headers: { 'content-type': 'application/xml; charset=UTF-8' }
-      })
-    }
-    return await fetch(request)
-  }
-} satisfies ExportedHandler
->>>>>>> c75667e3
+} satisfies ExportedHandler;