<<<<<<< HEAD
import { retry } from "../utils.js";

import type { Fetcher } from "../request.js";
import type {
  Locale,
  Page,
  Priority,
  ChangeFrequency,
  Filter,
} from "../utils.js";
=======
import { retry } from '../utils.js'

import type { Fetcher } from '../request.ts'
import type { Locale, Page, Priority, ChangeFrequency, Filter } from '../utils.js'
>>>>>>> c75667e3

const MAX_RETRY_COUNT = 5

interface PageInfo {
  id: string
  title: string
  categories: string[]
  path: string
  layout: string
  children?: PageInfo[]
}

const fetchSsPages = async (url: string, request: Fetcher) => {
<<<<<<< HEAD
  const { statusCode: status, body } = await request(url, {
    method: "GET",
=======
  const { ok, status, body } = await request(url, {
    method: 'GET',
>>>>>>> c75667e3
    headers: {
      'user-agent': 'sitemap-generator-ss',
      'content-type': 'application/json',
      Accept: 'application/vnd.softswiss.v1+json'
    }
  })

<<<<<<< HEAD
  if (status < 200 || 300 > status)
    throw new Error(`SS Pages API responded with NOT OK: ${status}`);
=======
  if (!ok) throw new Error(`SS Pages API responded with NOT OK: ${status}`)
>>>>>>> c75667e3

  const res = await body.json()

  return res as PageInfo[]
}

interface PageDetails {
  id: string
  title: string
  categories: string[]
  path: string
  layout: string
  content: string
  blocks?: {
    title: string
    description?: string | null
    keywords?: string | null
    data?: string | null
    anonOnly?: string | null
    userOnly?: string | null
    showForUserGroups?: string | null
    hideForUserGroups?: string | null
    showForCountries?: string | null
    hideForCountries?: string | null
    showOnWeekDaysNumbers?: string | null
    timeStart?: string | null
    timeEnd?: string | null
    showForLicenses?: string | null
    hideForLicenses?: string | null
    noindex?: string | null
    invisible_route?: string | null
  }
}

const fetchSSPageDetails = async (
  url: string,
  pagePath: string,
  localeCode: string,
  request: Fetcher
) => {
  const pageURL = `${url}/${pagePath}?locale=${localeCode}`

<<<<<<< HEAD
  const { statusCode: status, body } = await request(pageURL, {
    method: "GET",
=======
  const { ok, status, body } = await request(pageURL, {
    method: 'GET',
>>>>>>> c75667e3
    headers: {
      'user-agent': 'sitemap-generator-ss',
      'content-type': 'application/json',
      Accept: 'application/vnd.softswiss.v1+json',
      locale_override: 'forbidden',
      'accept-language': localeCode
    }
  })

  if (status === 404) return null

<<<<<<< HEAD
  if (status < 200 || 300 > status) {
    const res = await body.text();
=======
  if (!ok) {
    const res = await body.text()
>>>>>>> c75667e3
    throw new Error(
      `Could NOT get '${pageURL}' page details: ${status}, ${res}`
    )
  }

  const res = await body.json()

  return res as PageDetails
}

export const getPagesFromSsApi = async (
  url: string,
  request: Fetcher,
  locales: Locale[],
  filter: Filter
): Promise<Array<{ locale: Locale, pages: Page[] }>> => {
  console.log('Getting Pages from SS API...')

  const pagesRaw = await retry(
    async () => await fetchSsPages(url, request),
    MAX_RETRY_COUNT
  )

  const filterPage = (page: PageInfo) => {
    const filters = filter.include ?? filter.exclude

    if (filters === undefined) return true

    const predicates = [
      filters.ids?.some((id) => page.id === id),
      filters.urls?.some((url) => new RegExp(url).test(page.path)),
      filters.categories?.some((category) =>
        page.categories?.includes(category)
      )
    ]

    if (filter.include != null) { if (predicates.some((isSatisfied) => isSatisfied === false)) return false }

    if (filter.exclude != null) { if (predicates.some((isSatisfied) => isSatisfied === true)) return false }

    return true
  }

  const allPaths: string[] = []
  const addPaths = (pages: PageInfo[]) =>
    pages.forEach((page) => {
      if (filterPage(page)) allPaths.push(page.path)
      if (page.children != null) addPaths(page.children)
    })

  addPaths(pagesRaw)

  const pathsByLocales: Array<{ locale: Locale, paths: string[] }> = []

  for (const locale of locales) {
    const paths: string[] = []

    for (const path of allPaths) {
      console.log('Checking Page Details using SS API for', path, locale)
      const details = await fetchSSPageDetails(url, path, locale, request)
      if (details === null) continue
      if (details.blocks?.noindex || details.blocks?.invisible_route) continue
      paths.push(path)
    }

    pathsByLocales.push({ locale, paths })
  }

  return pathsByLocales.map(({ locale, paths }) => ({
    locale,
    pages: paths.map((path) => {
      const alternates: Array<{ path: string, lang: string }> = []
      for (const otherLoc of pathsByLocales) {
        if (otherLoc.locale === locale) continue
        if (otherLoc.paths.includes(path)) { alternates.push({ lang: otherLoc.locale, path }) }
      }

      const getPriority = (): Priority => {
        switch (path.split('/')[+path.startsWith('/')]) {
          case '':
            return 1.0
          case 'games':
            return 0.8
          default:
            return 0.6
        }
      }

      const getFreq = (): ChangeFrequency => {
        switch (path.split('/')[+path.startsWith('/')]) {
          case '':
            return 'always'
          case 'games':
            return 'daily'
          default:
            return 'weekly'
        }
      }

      return {
        path,
        lang: locale,
        priority: getPriority(),
        freq: getFreq(),
        alternates
      }
    })
  }))
}<|MERGE_RESOLUTION|>--- conflicted
+++ resolved
@@ -1,20 +1,7 @@
-<<<<<<< HEAD
-import { retry } from "../utils.js";
-
-import type { Fetcher } from "../request.js";
-import type {
-  Locale,
-  Page,
-  Priority,
-  ChangeFrequency,
-  Filter,
-} from "../utils.js";
-=======
 import { retry } from '../utils.js'
 
 import type { Fetcher } from '../request.ts'
 import type { Locale, Page, Priority, ChangeFrequency, Filter } from '../utils.js'
->>>>>>> c75667e3
 
 const MAX_RETRY_COUNT = 5
 
@@ -28,13 +15,8 @@
 }
 
 const fetchSsPages = async (url: string, request: Fetcher) => {
-<<<<<<< HEAD
   const { statusCode: status, body } = await request(url, {
-    method: "GET",
-=======
-  const { ok, status, body } = await request(url, {
     method: 'GET',
->>>>>>> c75667e3
     headers: {
       'user-agent': 'sitemap-generator-ss',
       'content-type': 'application/json',
@@ -42,12 +24,8 @@
     }
   })
 
-<<<<<<< HEAD
   if (status < 200 || 300 > status)
-    throw new Error(`SS Pages API responded with NOT OK: ${status}`);
-=======
-  if (!ok) throw new Error(`SS Pages API responded with NOT OK: ${status}`)
->>>>>>> c75667e3
+    throw new Error(`SS Pages API responded with NOT OK: ${status}`)
 
   const res = await body.json()
 
@@ -90,13 +68,8 @@
 ) => {
   const pageURL = `${url}/${pagePath}?locale=${localeCode}`
 
-<<<<<<< HEAD
   const { statusCode: status, body } = await request(pageURL, {
-    method: "GET",
-=======
-  const { ok, status, body } = await request(pageURL, {
     method: 'GET',
->>>>>>> c75667e3
     headers: {
       'user-agent': 'sitemap-generator-ss',
       'content-type': 'application/json',
@@ -108,13 +81,8 @@
 
   if (status === 404) return null
 
-<<<<<<< HEAD
   if (status < 200 || 300 > status) {
-    const res = await body.text();
-=======
-  if (!ok) {
     const res = await body.text()
->>>>>>> c75667e3
     throw new Error(
       `Could NOT get '${pageURL}' page details: ${status}, ${res}`
     )
