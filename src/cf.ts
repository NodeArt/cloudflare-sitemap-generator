--- conflicted
+++ resolved
@@ -1,10 +1,6 @@
 import { FormData } from 'undici'
 
-<<<<<<< HEAD
-import type { Fetcher } from "./request.js";
-=======
 import type { Fetcher } from './request.js'
->>>>>>> c75667e3
 
 const CLOUDFLARE_API_URL = 'https://api.cloudflare.com/client/v4/'
 
@@ -46,89 +42,56 @@
         json?: { name: string; content: any }[];
       }
     ) => {
-<<<<<<< HEAD
-      const data = new FormData();
+      const data = new FormData()
 
       const metadata = {
-        main_module: "main.js",
-        compatibility_date: "2025-01-01",
+        main_module: 'main.js',
+        compatibility_date: '2025-01-01',
         bindings: [
           ...(bindings?.text?.map((binding) => ({
-            type: "plain_text",
+            type: 'plain_text',
             name: binding.name,
             text: binding.content,
           })) ?? []),
           ...(bindings?.json?.map((binding) => ({
-            type: "json",
+            type: 'json',
             name: binding.name,
             json: binding.content,
           })) ?? []),
         ],
-      };
+      }
 
       data.append(
-        "metadata",
-        new Blob([JSON.stringify(metadata)], { type: "application/json" })
-      );
+        'metadata',
+        new Blob([JSON.stringify(metadata)], { type: 'application/json' })
+      )
       data.append(
-        "main.js",
-        new File([code], "main.js", { type: "application/javascript+module" })
-      );
+        'main.js',
+        new File([code], 'main.js', { type: 'application/javascript+module' })
+      )
 
       const { statusCode: status, body } = await request(
         `${CLOUDFLARE_API_URL}/accounts/${accountId}/workers/scripts/${name}`,
         {
-          method: "PUT",
+          method: 'PUT',
           headers: { ...authHeaders },
           body: data,
         }
-      );
+      )
 
       const response: any = await body.json().catch((err) => {
-        console.error(err);
-        return undefined;
-      });
+        console.error(err)
+        return undefined
+      })
 
-      console.log(status);
-      console.log(response);
+      console.log(status)
+      console.log(response)
 
       if (response?.success !== true) {
-        console.log(response);
+        console.log(response)
         if (response?.errors?.length !== 0)
-          response.errors.forEach((err: string) => console.error(err));
-        throw new Error(`Could not update worker script: ${status}`);
-=======
-      const file = new File([code], "worker.js", {
-        type: moduleSyntax
-            ? "application/javascript+module"
-            : "application/javascript",
-      });
-      const data = new FormData()
-
-      data.append('worker.js', file)
-      data.append(
-        'metadata',
-        JSON.stringify({
-          ...(moduleSyntax
-            ? { main_module: 'worker.js' }
-            : { body_part: 'worker.js' }),
-          compatibility_date: '2025-01-01'
-        })
-      )
-
-      const url =
-        CLOUDFLARE_API_URL + `accounts/${accountId}/workers/scripts/${name}`
-
-      const { ok, status, body } = await request(url, {
-        method: 'PUT',
-        headers: { ...authHeaders },
-        body: data
-      })
-
-      if (!ok) {
-        const res = await body.text()
-        throw new Error(`Could not update worker script: ${status}, ${res}`)
->>>>>>> c75667e3
+          response.errors.forEach((err: string) => console.error(err))
+        throw new Error(`Could not update worker script: ${status}`)
       }
     }
   }
