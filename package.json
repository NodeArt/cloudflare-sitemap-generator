--- conflicted
+++ resolved
@@ -1,10 +1,6 @@
 {
   "name": "@nodeart/cloudflare-sitemap-generator",
-<<<<<<< HEAD
-  "version": "2.1.1",
-=======
   "version": "2.1.5",
->>>>>>> 5b2cb6b2
   "description": "",
   "license": "ISC",
   "author": "",
